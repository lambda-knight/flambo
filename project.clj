(defproject yieldbot/flambo "0.2.0"
  :description "A Clojure DSL for Apache Spark"
  :url "https://github.com/yieldbot/flambo"
  :license {:name "Eclipse Public License"
            :url "http://www.eclipse.org/legal/epl-v10.html"}
  :repositories {"releases" {:url "s3p://maven.yieldbot.com/releases/"
                             :username :env :passphrase :env}
                 "snapshots" {:url "s3p://maven.yieldbot.com/snapshots/"
                              :username :env :passphrase :env}}
  :dependencies [[org.clojure/clojure "1.6.0"]
                 [org.clojure/tools.logging "0.2.6"]
                 [yieldbot/serializable-fn "0.0.5"]
                 [com.twitter/carbonite "1.3.3"]
                 [com.twitter/chill_2.10 "0.3.5"]
                 [prismatic/schema "0.2.1"]]
  :plugins [[s3-wagon-private "1.1.2"]]
  :profiles {:dev
             {;; so gen-class stuff works in the repl
              :aot [flambo.function]}
             :provided
             {:dependencies
              [[org.apache.spark/spark-core_2.10 "0.9.1"]
               [org.apache.spark/spark-streaming_2.10 "0.9.1"]
               [org.apache.spark/spark-streaming-kafka_2.10 "0.9.1"]]}
             :1.5.1
             {:dependencies [[org.clojure/clojure "1.5.1"]]}}
  :source-paths ["src/clj"]
  :java-source-paths ["src/jvm"]
<<<<<<< HEAD
  :javac-options ["-source" "1.6" "-target" "1.6"]
  :jvm-opts ["-server" "-Xss128M"]
  :aot [flambo.function])
(cemerick.pomegranate.aether/register-wagon-factory!
 "s3p" #(eval '(org.springframework.aws.maven.PrivateS3Wagon.)))
=======
  :global-vars {*warn-on-reflection* true})
>>>>>>> 7c177633
<|MERGE_RESOLUTION|>--- conflicted
+++ resolved
@@ -26,12 +26,4 @@
              {:dependencies [[org.clojure/clojure "1.5.1"]]}}
   :source-paths ["src/clj"]
   :java-source-paths ["src/jvm"]
-<<<<<<< HEAD
-  :javac-options ["-source" "1.6" "-target" "1.6"]
-  :jvm-opts ["-server" "-Xss128M"]
-  :aot [flambo.function])
-(cemerick.pomegranate.aether/register-wagon-factory!
- "s3p" #(eval '(org.springframework.aws.maven.PrivateS3Wagon.)))
-=======
-  :global-vars {*warn-on-reflection* true})
->>>>>>> 7c177633
+  :global-vars {*warn-on-reflection* true})